--- conflicted
+++ resolved
@@ -16,8 +16,8 @@
     _ = @import("jetstream_pull_test.zig");
     _ = @import("jetstream_msg_test.zig");
     _ = @import("jetstream_duplicate_ack_test.zig");
-<<<<<<< HEAD
     _ = @import("reconnection_test.zig");
+    _ = @import("jetstream_large_list_test.zig");
 }
 
 test "tests:beforeEach" {
@@ -35,9 +35,6 @@
     for (stream_names.value) |stream_name| {
         try js.deleteStream(stream_name);
     }
-=======
-    _ = @import("jetstream_large_list_test.zig");
->>>>>>> c2560407
 }
 
 test "tests:beforeAll" {
