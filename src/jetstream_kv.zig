--- conflicted
+++ resolved
@@ -298,13 +298,8 @@
     const Self = @This();
 
     /// Initialize KV bucket handle
-<<<<<<< HEAD
     pub fn init(js: JetStream, bucket_name: []const u8) !KV {
-        try validateBucketName(bucket_name);
-=======
-    pub fn init(allocator: std.mem.Allocator, js: *JetStream, bucket_name: []const u8) !KV {
         try validation.validateKVBucketName(bucket_name);
->>>>>>> 45c59008
 
         // Create owned copies of names
         const owned_bucket_name = try js.nc.allocator.dupe(u8, bucket_name);
@@ -332,12 +327,8 @@
 
     /// Get the full subject for a key
     fn getKeySubject(self: *KV, key: []const u8) ![]u8 {
-<<<<<<< HEAD
-        try validateKey(key);
+        try validation.validateKVKeyName(key);
         return std.fmt.allocPrint(self.js.nc.allocator, "{s}{s}", .{ self.subject_prefix, key });
-=======
-        return std.fmt.allocPrint(self.allocator, "{s}{s}", .{ self.subject_prefix, key });
->>>>>>> 45c59008
     }
 
     /// Get the raw entry (including delete/purge markers) for internal use
@@ -747,13 +738,9 @@
 
         // Convert filters to full subjects
         for (filters) |filter| {
-<<<<<<< HEAD
             const subject = try std.fmt.allocPrint(self.js.nc.allocator, "{s}{s}", .{ self.subject_prefix, filter });
-=======
-            const subject = try std.fmt.allocPrint(self.allocator, "{s}{s}", .{ self.subject_prefix, filter });
-            errdefer self.allocator.free(subject);
+            errdefer self.js.nc.allocator.free(subject);
             try validation.validateSubject(subject);
->>>>>>> 45c59008
             filter_subjects.appendAssumeCapacity(subject);
         }
 
@@ -821,13 +808,8 @@
     }
 
     /// Create a new KV bucket
-<<<<<<< HEAD
     pub fn createBucket(self: KVManager, config: KVConfig) !KV {
-        try validateBucketName(config.bucket);
-=======
-    pub fn createBucket(self: *KVManager, config: KVConfig) !KV {
         try validation.validateKVBucketName(config.bucket);
->>>>>>> 45c59008
 
         if (config.history < 1 or config.history > 64) {
             return error.InvalidConfiguration;
@@ -881,12 +863,8 @@
     }
 
     /// Open an existing KV bucket
-<<<<<<< HEAD
     pub fn openBucket(self: KVManager, bucket_name: []const u8) !KV {
-=======
-    pub fn openBucket(self: *KVManager, bucket_name: []const u8) !KV {
         try validation.validateKVBucketName(bucket_name);
->>>>>>> 45c59008
         // Verify bucket exists by getting stream info
         const stream_name = try std.fmt.allocPrint(self.js.nc.allocator, "KV_{s}", .{bucket_name});
         defer self.js.nc.allocator.free(stream_name);
@@ -900,13 +878,8 @@
     }
 
     /// Delete a KV bucket
-<<<<<<< HEAD
     pub fn deleteBucket(self: KVManager, bucket_name: []const u8) !void {
-        try validateBucketName(bucket_name);
-=======
-    pub fn deleteBucket(self: *KVManager, bucket_name: []const u8) !void {
         try validation.validateKVBucketName(bucket_name);
->>>>>>> 45c59008
 
         const stream_name = try std.fmt.allocPrint(self.js.nc.allocator, "KV_{s}", .{bucket_name});
         defer self.js.nc.allocator.free(stream_name);
