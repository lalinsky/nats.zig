--- conflicted
+++ resolved
@@ -33,11 +33,8 @@
 const build_options = @import("build_options");
 const ConcurrentWriteBuffer = @import("queue.zig").ConcurrentWriteBuffer;
 const ResponseManager = @import("response_manager.zig").ResponseManager;
-<<<<<<< HEAD
 const Socket = @import("socket.zig").Socket;
-=======
 const MAX_CONTROL_LINE_SIZE = @import("parser.zig").MAX_CONTROL_LINE_SIZE;
->>>>>>> c2560407
 
 const log = std.log.scoped(.connection);
 
@@ -95,43 +92,6 @@
     parsed_version: ServerVersion = .{},
 };
 
-<<<<<<< HEAD
-pub const PendingBuffer = struct {
-    buffer: ArrayList(u8),
-    max_size: usize,
-
-    pub fn init(allocator: Allocator, max_size: usize) PendingBuffer {
-        return PendingBuffer{
-            .buffer = ArrayList(u8).init(allocator),
-            .max_size = max_size,
-        };
-    }
-
-    pub fn deinit(self: *PendingBuffer) void {
-        self.buffer.deinit();
-    }
-
-    pub fn addMessage(self: *PendingBuffer, data: []const u8) !void {
-        if (self.buffer.items.len + data.len > self.max_size) {
-            return PublishError.InsufficientBuffer;
-        }
-        try self.buffer.appendSlice(data);
-    }
-
-    pub fn flush(self: *PendingBuffer, socket: Socket) !void {
-        if (self.buffer.items.len > 0) {
-            try socket.writeAll(self.buffer.items);
-            self.buffer.clearRetainingCapacity();
-        }
-    }
-
-    pub fn clear(self: *PendingBuffer) void {
-        self.buffer.clearRetainingCapacity();
-    }
-};
-
-=======
->>>>>>> c2560407
 pub const ConnectionClosedError = error{
     ConnectionClosed,
 };
@@ -185,9 +145,9 @@
     callbacks: ConnectionCallbacks = .{},
     trace: bool = false,
     no_responders: bool = true,
-<<<<<<< HEAD
     // Internal wait time in connection threads
     idle_wait_ms: u64 = 60000,
+    max_scratch_size: usize = 1024 * 1024 * 10,
 };
 
 const HandshakeState = packed struct(u4) {
@@ -204,9 +164,6 @@
     pub fn isComplete(self: HandshakeState) bool {
         return !(self.pending_info or self.pending_connect or self.pending_ping or self.pending_pong);
     }
-=======
-    max_scratch_size: usize = 1024 * 1024 * 10,
->>>>>>> c2560407
 };
 
 pub const Connection = struct {
@@ -331,13 +288,11 @@
         self.server_info_arena.deinit();
 
         self.parser.deinit();
-<<<<<<< HEAD
+        self.scratch.deinit();
 
         if (self.last_received_error) |err_msg| {
             self.allocator.free(err_msg);
         }
-=======
-        self.scratch.deinit();
     }
 
     fn resetScratch(self: *Self) void {
@@ -346,7 +301,6 @@
 
     pub fn newMsg(self: *Self) !*Message {
         return self.parser.msg_pool.acquire();
->>>>>>> c2560407
     }
 
     /// Ensure dispatcher pool is initialized (lazy initialization)
@@ -868,8 +822,6 @@
         return reply_msg;
     }
 
-<<<<<<< HEAD
-=======
     pub const RequestManyOptions = ResponseManager.WaitForMultiResponseOptions;
 
     pub fn requestMany(self: *Self, subject: []const u8, data: []const u8, timeout_ms: u64, options: RequestManyOptions) !MessageList {
@@ -910,89 +862,6 @@
 
         return messages;
     }
-
-    fn processInitialHandshake(self: *Self) !void {
-        const stream = self.stream orelse return ConnectionError.ConnectionClosed;
-        const reader = stream.reader();
-
-        // Read INFO message
-        var info_buffer: [4096]u8 = undefined;
-        if (try reader.readUntilDelimiterOrEof(info_buffer[0..], '\n')) |info_line| {
-            log.debug("Received: {s}", .{info_line});
-
-            if (!std.mem.startsWith(u8, info_line, "INFO ")) {
-                return ConnectionError.InvalidProtocol;
-            }
-
-            // Extract and parse the JSON part after "INFO "
-            const json_start = "INFO ".len;
-            if (info_line.len > json_start) {
-                const info_json = std.mem.trim(u8, info_line[json_start..], " \r\n");
-                try self.processInfo(info_json);
-            }
-        } else {
-            return ConnectionError.ConnectionClosed;
-        }
-
-        // Build CONNECT message with all options
-        var buffer = ArrayList(u8).init(self.allocator);
-        defer buffer.deinit();
-
-        // Calculate effective no_responders: enable if server supports headers
-        const no_responders = self.options.no_responders and self.server_info.headers;
-
-        // Get client name from options or use default
-        const client_name = self.options.name orelse build_options.name;
-
-        // Create CONNECT JSON object
-        const connect_obj = .{
-            .verbose = self.options.verbose,
-            .pedantic = false,
-            .headers = true,
-            .no_responders = no_responders,
-            .name = client_name,
-            .lang = build_options.lang,
-            .version = build_options.version,
-            .protocol = 1,
-        };
-
-        try buffer.writer().writeAll("CONNECT ");
-        try std.json.stringify(connect_obj, .{}, buffer.writer());
-        try buffer.writer().writeAll("\r\n");
-        const connect_msg = buffer.items;
-
-        try stream.writeAll(connect_msg);
-        try stream.writeAll("PING\r\n");
-
-        // Wait for PONG (or +OK then PONG if verbose)
-        var response_buffer: [256]u8 = undefined;
-        if (try reader.readUntilDelimiterOrEof(response_buffer[0..], '\n')) |response| {
-            log.debug("Handshake response: {s}", .{response});
-
-            // Handle +OK if verbose
-            if (std.mem.startsWith(u8, response, "+OK")) {
-                // Read next line for PONG
-                if (try reader.readUntilDelimiterOrEof(response_buffer[0..], '\n')) |pong_line| {
-                    if (!std.mem.startsWith(u8, pong_line, "PONG")) {
-                        return ConnectionError.InvalidProtocol;
-                    }
-                } else {
-                    return ConnectionError.ConnectionClosed;
-                }
-            } else if (!std.mem.startsWith(u8, response, "PONG")) {
-                if (std.mem.startsWith(u8, response, "-ERR")) {
-                    return ConnectionError.AuthFailed;
-                }
-                return ConnectionError.InvalidProtocol;
-            }
-        } else {
-            return ConnectionError.ConnectionClosed;
-        }
-
-        log.debug("Handshake completed successfully", .{});
-    }
-
->>>>>>> c2560407
     fn readerLoop(self: *Self) void {
         log.debug("Reader thread started", .{});
 
@@ -1106,14 +975,11 @@
     fn bufferWrite(self: *Self, data: []const u8, asap: bool) !void {
         // Assume mutex is already held by caller
 
-<<<<<<< HEAD
-=======
         // If we're reconnecting, buffer the message for later
-        if (self.status == .reconnecting and self.options.reconnect.allow_reconnect) {
+        if (self.status == .connecting and self.options.reconnect.allow_reconnect) {
             return self.pending_buffer.append(data);
         }
 
->>>>>>> c2560407
         // Buffer and signal flusher (mutex already held)
         try self.write_buffer.append(data);
 
@@ -1127,49 +993,6 @@
         }
     }
 
-<<<<<<< HEAD
-    // Process MSG and HMSG commands
-    // This is the most executed method in the connection
-    // Called from the parser in the reader thread
-    pub fn processMsg(self: *Self, message_buffer: []const u8) !void {
-        const msg_arg = self.parser.ma;
-
-        // Retain subscription while holding lock, then release lock
-        const sub = blk: {
-            self.subs_mutex.lock();
-            defer self.subs_mutex.unlock();
-
-            var s = self.subscriptions.get(msg_arg.sid) orelse return;
-            s.retain(); // Keep subscription alive
-            break :blk s;
-        };
-        defer sub.release();
-
-        // Handle full message buffer like C parser (splits headers internally)
-        const message = if (msg_arg.hdr >= 0) blk: {
-            // HMSG - message_buffer contains headers + payload
-            const hdr_len = @as(usize, @intCast(msg_arg.hdr));
-            const headers_data = message_buffer[0..hdr_len];
-            const msg_data = message_buffer[hdr_len..];
-            break :blk try Message.initWithHeaders(self.allocator, msg_arg.subject, msg_arg.reply, msg_data, headers_data);
-        } else blk: {
-            // Regular MSG - message_buffer is just payload
-            break :blk try Message.init(self.allocator, msg_arg.subject, msg_arg.reply, message_buffer);
-        };
-
-        message.sid = msg_arg.sid;
-
-        // Log before consuming message (to avoid use-after-free)
-        log.debug("Delivering message to subscription {d}: {s}", .{ msg_arg.sid, message.data });
-
-        if (sub.handler) |_| {
-            // Async subscription - dispatch to assigned dispatcher
-            if (sub.dispatcher) |dispatcher| {
-                dispatcher.enqueue(sub, message) catch |err| {
-                    log.err("Failed to dispatch message for sid {d}: {}", .{ msg_arg.sid, err });
-                    message.deinit();
-                    return;
-=======
     // Parser callback methods
     pub fn processMsg(self: *Self, message: *Message) !void {
 
@@ -1217,31 +1040,12 @@
                             return err;
                         },
                     }
->>>>>>> c2560407
                 };
-            } else {
-                log.err("Async subscription {} has no assigned dispatcher", .{msg_arg.sid});
-                message.deinit();
-                return;
             }
         } else {
-            // Sync subscription - queue message
-            sub.messages.push(message) catch |err| {
-                switch (err) {
-                    error.QueueClosed => {
-                        // Queue is closed; drop gracefully.
-                        log.debug("Queue closed for sid {d}; dropping message", .{msg_arg.sid});
-                        message.deinit();
-                        return;
-                    },
-                    else => {
-                        // Allocation or unexpected push failure; log and tear down the connection.
-                        log.err("Failed to enqueue message for sid {d}: {}", .{ msg_arg.sid, err });
-                        message.deinit();
-                        return err;
-                    },
-                }
-            };
+            // No subscription found, discard message
+            log.debug("No subscription found for sid {d}; dropping message", .{message.sid});
+            message.deinit();
         }
     }
 
@@ -1653,11 +1457,7 @@
                 };
 
                 // Flush pending messages (outside mutex like C library)
-<<<<<<< HEAD
-                self.pending_buffer.flush(self.socket.?) catch |err| {
-=======
                 self.pending_buffer.moveToBuffer(&self.write_buffer) catch |err| {
->>>>>>> c2560407
                     log.warn("Failed to flush pending messages: {}", .{err});
                     // Continue anyway, connection is established
                 };
