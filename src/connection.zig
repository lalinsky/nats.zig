// Copyright 2025 Lukas Lalinsky
// Licensed under the Apache License, Version 2.0 (the "License");
// you may not use this file except in compliance with the License.
// You may obtain a copy of the License at
//
// http://www.apache.org/licenses/LICENSE-2.0
//
// Unless required by applicable law or agreed to in writing, software
// distributed under the License is distributed on an "AS IS" BASIS,
// WITHOUT WARRANTIES OR CONDITIONS OF ANY KIND, either express or implied.
// See the License for the specific language governing permissions and
// limitations under the License.

const std = @import("std");
const net = std.net;
const Allocator = std.mem.Allocator;
const ArrayList = std.ArrayList;
const Parser = @import("parser.zig").Parser;
const inbox = @import("inbox.zig");
const Message = @import("message.zig").Message;
const MessageList = @import("message.zig").MessageList;
const subscription_mod = @import("subscription.zig");
const Subscription = subscription_mod.Subscription;
const MsgHandler = subscription_mod.MsgHandler;
const dispatcher_mod = @import("dispatcher.zig");
const DispatcherPool = dispatcher_mod.DispatcherPool;
const server_pool_mod = @import("server_pool.zig");
const ServerPool = server_pool_mod.ServerPool;
const Server = server_pool_mod.Server;
const jetstream_mod = @import("jetstream.zig");
const JetStream = jetstream_mod.JetStream;
const JetStreamOptions = jetstream_mod.JetStreamOptions;
const build_options = @import("build_options");
const ConcurrentWriteBuffer = @import("queue.zig").ConcurrentWriteBuffer;
const ResponseManager = @import("response_manager.zig").ResponseManager;
const Socket = @import("socket.zig").Socket;
const MAX_CONTROL_LINE_SIZE = @import("parser.zig").MAX_CONTROL_LINE_SIZE;

const log = std.log.scoped(.connection);

pub const ServerVersion = struct {
    major: u32 = 0,
    minor: u32 = 0,
    update: u32 = 0,

    pub fn isAtLeast(self: ServerVersion, major: u32, minor: u32, update: u32) bool {
        return (self.major > major) or
            (self.major == major and self.minor > minor) or
            (self.major == major and self.minor == minor and self.update >= update);
    }

    pub fn parse(version_str: ?[]const u8) ServerVersion {
        var result = ServerVersion{};

        if (version_str) |str| {
            var iter = std.mem.splitSequence(u8, str, ".");

            if (iter.next()) |major_str| {
                result.major = std.fmt.parseInt(u32, major_str, 10) catch 0;
            }
            if (iter.next()) |minor_str| {
                result.minor = std.fmt.parseInt(u32, minor_str, 10) catch 0;
            }
            if (iter.next()) |update_str| {
                result.update = std.fmt.parseInt(u32, update_str, 10) catch 0;
            }
        }

        return result;
    }
};

pub const ServerInfo = struct {
    server_id: ?[]const u8 = null,
    server_name: ?[]const u8 = null,
    version: ?[]const u8 = null,
    host: ?[]const u8 = null,
    port: i32 = 4222,
    auth_required: bool = false,
    tls_required: bool = false,
    tls_available: bool = false,
    max_payload: i64 = 1048576,
    connect_urls: ?[][]const u8 = null,
    proto: i32 = 1,
    client_id: u64 = 0,
    nonce: ?[]const u8 = null,
    client_ip: ?[]const u8 = null,
    ldm: bool = false, // lame_duck_mode
    headers: bool = false,

    // Parsed version for easy comparison (like C implementation's srvVersion)
    parsed_version: ServerVersion = .{},
};

pub const ConnectionClosedError = error{
    ConnectionClosed,
};

pub const PublishError = error{
    MaxPayload,
    InvalidSubject,
} || ConnectionClosedError || std.mem.Allocator.Error;

pub const ConnectionError = error{
    ConnectionFailed,
    ConnectionClosed,
    Timeout,
    InvalidUrl,
    AuthFailed,
    InvalidProtocol,
    OutOfMemory,
    NoResponders,
} || PublishError || std.Thread.SpawnError || std.posix.WriteError || std.posix.ReadError;

pub const ConnectionStatus = enum {
    disconnected,
    connecting,
    connected,
    closed, // explicitly closed, can't be automatically reconnected
};

pub const ReconnectOptions = struct {
    max_reconnect: i32 = 60, // -1 = unlimited
    reconnect_wait_ms: u64 = 2000, // milliseconds
    reconnect_jitter_ms: u64 = 100,
    reconnect_jitter_tls_ms: u64 = 1000,
    reconnect_buf_size: usize = 8 * 1024 * 1024,
    allow_reconnect: bool = true,
    custom_reconnect_delay_cb: ?*const fn (attempts: u32) u64 = null,
};

pub const ConnectionCallbacks = struct {
    disconnected_cb: ?*const fn (*Connection) void = null,
    reconnected_cb: ?*const fn (*Connection) void = null,
    closed_cb: ?*const fn (*Connection) void = null,
    error_cb: ?*const fn (*Connection, []const u8) void = null,
};

pub const ConnectionOptions = struct {
    name: ?[]const u8 = null,
    timeout_ms: u64 = 5000,
    verbose: bool = false,
    send_asap: bool = false,
    reconnect: ReconnectOptions = .{},
    callbacks: ConnectionCallbacks = .{},
    trace: bool = false,
    no_responders: bool = true,
    // Internal wait time in connection threads
    idle_wait_ms: u64 = 60000,
    max_scratch_size: usize = 1024 * 1024 * 10,
};

const HandshakeState = packed struct(u4) {
    pending_info: bool = true,
    pending_connect: bool = true,
    pending_ping: bool = true,
    pending_pong: bool = true,

    pub fn reset(self: *HandshakeState) void {
        self.* = .{};
    }

    // Returns true if we are not longer waiting for any operation
    pub fn isComplete(self: HandshakeState) bool {
        return !(self.pending_info or self.pending_connect or self.pending_ping or self.pending_pong);
    }
};

pub const Connection = struct {
    allocator: Allocator,
    options: ConnectionOptions,

    // Main connection mutex (protects most fields)
    mutex: std.Thread.Mutex = .{},

    // Network
    socket: ?Socket = null,
    status: ConnectionStatus = .disconnected,
    status_changed: std.Thread.Condition = .{},

    // Server management
    server_pool: ServerPool,
    current_server: ?*Server = null, // Track current server like C library
    server_info: ServerInfo = .{}, // Current server info from INFO message
    server_info_arena: std.heap.ArenaAllocator, // Arena for server_info strings

    last_received_error: ?[]const u8 = null,

    // Handshake state
    in_handshake: bool = false,
    handshake: HandshakeState = .{},

    // Reconnection state
    reconnect_thread: ?std.Thread = null,
    in_reconnect: i32 = 0, // Regular int like C library, protected by mutex
    abort_reconnect: bool = false, // Like C library's nc->ar flag, protected by mutex
    pending_buffer: WriteBuffer,

    // Reconnection coordination
    reconnect_condition: std.Thread.Condition = .{},

    // Stop flag for both threads
    should_stop: bool = false,

    // Reader thread
    reader_thread: ?std.Thread = null,
    reader_condition: std.Thread.Condition = .{},
    reader_waiting_for_socket: bool = false,
    reader_waiting_for_socket_cond: std.Thread.Condition = .{},

    // Flusher thread
    flusher_thread: ?std.Thread = null,
    flusher_signaled: bool = false,
    flusher_asap: bool = false,
    flusher_condition: std.Thread.Condition = .{},
    flusher_waiting_for_socket: bool = false,
    flusher_waiting_for_socket_cond: std.Thread.Condition = .{},

    // PING/PONG flush tracking (simplified counter approach)
    outgoing_pings: u64 = 0,
    incoming_pongs: u64 = 0,
    pong_condition: std.Thread.Condition = .{},

    // Write buffer (thread-safe, 64KB chunk size)
    write_buffer: WriteBuffer,

    // Subscriptions
    next_sid: std.atomic.Value(u64) = std.atomic.Value(u64).init(1),
    subscriptions: std.AutoHashMap(u64, *Subscription),
    subs_mutex: std.Thread.Mutex = .{},

    // Message dispatching
    dispatcher_pool: ?*DispatcherPool = null,

    // Response management (shared subscription for request/reply)
    response_manager: ResponseManager,

    scratch: std.heap.ArenaAllocator,

    // Parser
    parser: Parser,

    const Self = @This();
    const WriteBuffer = ConcurrentWriteBuffer(65536); // 64KB chunk size

    pub fn init(allocator: Allocator, options: ConnectionOptions) Self {
        return Self{
            .allocator = allocator,
            .options = options,
            .server_pool = ServerPool.init(allocator),
            .server_info_arena = std.heap.ArenaAllocator.init(allocator),
            .pending_buffer = WriteBuffer.init(allocator, .{ .max_size = options.reconnect.reconnect_buf_size }),
            .write_buffer = WriteBuffer.init(allocator, .{}),
            .subscriptions = std.AutoHashMap(u64, *Subscription).init(allocator),
            .response_manager = ResponseManager.init(allocator),
            .parser = Parser.init(allocator),
            .scratch = std.heap.ArenaAllocator.init(allocator),
        };
    }

    pub fn deinit(self: *Self) void {
        self.close();

        // Release global dispatcher pool
        if (self.dispatcher_pool != null) {
            dispatcher_mod.releaseGlobalPool();
            self.dispatcher_pool = null;
        }

        // Clean up subscriptions - release connection's references first
        var iter = self.subscriptions.iterator();
        while (iter.next()) |entry| {
            entry.value_ptr.*.release(); // Release connection's ownership reference
        }
        self.subscriptions.deinit();

        // Clean up the buffers
        self.pending_buffer.deinit();
        self.write_buffer.deinit();

        // Clean up response manager
        self.response_manager.deinit();

        // Clean up server pool
        self.server_pool.deinit();

        // Clean up server info arena
        self.server_info_arena.deinit();

        self.parser.deinit();
        self.scratch.deinit();

        if (self.last_received_error) |err_msg| {
            self.allocator.free(err_msg);
        }
    }

    fn resetScratch(self: *Self) void {
        _ = self.scratch.reset(.{ .retain_with_limit = self.options.max_scratch_size });
    }

    pub fn newMsg(self: *Self) !*Message {
        return self.parser.msg_pool.acquire();
    }

    /// Ensure dispatcher pool is initialized (lazy initialization)
    fn ensureDispatcherPool(self: *Self) !void {
        self.mutex.lock();
        defer self.mutex.unlock();

        if (self.dispatcher_pool != null) return; // Already initialized

        self.dispatcher_pool = try dispatcher_mod.acquireGlobalPool(self.allocator);

        log.debug("Acquired global dispatcher pool", .{});
    }

    pub fn isConnected(self: *Self) bool {
        self.mutex.lock();
        defer self.mutex.unlock();

        return self.status == .connected;
    }

    pub fn connect(self: *Self, url: []const u8) !void {
        try self.addServer(url);

        errdefer {
            // wait for the threads to finish
            self.joinThreads();
        }

        self.mutex.lock();
        defer self.mutex.unlock();

        if (self.socket != null) {
            return error.AlreadyConnected;
        }

        self.updateStatus(.connecting);

        errdefer {
            // this will wake up the threads if they are in IO wait
            self.closeSocket();

            // this will wake them up if they are in condition wait
            self.should_stop = true;
            self.reader_condition.signal();
            self.flusher_condition.signal();

            // announce that we are closed
            self.updateStatus(.closed);
        }

        try self.openSocket();
        try self.startThreads();
        try self.waitForHandshake();
    }

    pub fn addServer(self: *Self, url_str: []const u8) !void {
        self.mutex.lock();
        defer self.mutex.unlock();
        _ = try self.server_pool.addServer(url_str, false); // Explicit server
    }

    fn closeSocket(self: *Self) void {
        if (self.socket) |sock| {
            sock.shutdown(.both) catch |err| {
                log.err("Socket shutdown failed: {}", .{err});
            };
            sock.close();
            self.socket = null;
        }
    }

    fn openSocket(self: *Self) !void {
        std.debug.assert(self.socket == null);

        const server = try self.server_pool.getNextServer(self.options.reconnect.max_reconnect, self.current_server) orelse {
            log.err("No servers available", .{});
            return error.NoServersAvailable;
        };

        self.current_server = server;

        const host = server.parsed_url.host;
        const port = server.parsed_url.port;

        log.debug("Connecting to server {s}:{d}", .{ host, port });
        self.socket = Socket.connect(self.allocator, host, port) catch |err| {
            log.debug("Failed to connect to server {s}:{d}: {}", .{ host, port, err });
            return err;
        };

        log.info("Connected successfully to server {s}:{d}", .{ host, port });
    }

    fn startReaderThread(self: *Self) !void {
        std.debug.assert(self.reader_thread == null);
        log.debug("Starting reader thread", .{});
        self.reader_thread = std.Thread.spawn(.{}, readerLoop, .{self}) catch |err| {
            log.err("Failed to start reader thread: {}", .{err});
            return err;
        };
    }

    fn startFlusherThread(self: *Self) !void {
        std.debug.assert(self.flusher_thread == null);
        log.debug("Starting flusher thread", .{});
        self.flusher_thread = std.Thread.spawn(.{}, flusherLoop, .{self}) catch |err| {
            log.err("Failed to start flusher thread: {}", .{err});
            return err;
        };
    }

    fn joinAndClearReaderThread(self: *Self) void {
        if (self.reader_thread) |thread| {
            log.debug("Waiting for reader thread to finish", .{});
            thread.join();
            self.reader_thread = null;
        }
    }

    fn joinAndClearFlusherThread(self: *Self) void {
        if (self.flusher_thread) |thread| {
            log.debug("Waiting for flusher thread to finish", .{});
            thread.join();
            self.flusher_thread = null;
        }
    }

    fn joinThreads(self: *Self) void {
        self.joinAndClearReaderThread();
        self.joinAndClearFlusherThread();
    }

    fn wakeUpThreads(self: *Self) void {
        self.reader_condition.signal();
        self.flusher_signaled = true;
        self.flusher_condition.signal();
    }

    fn stopThreads(self: *Self) void {
        self.should_stop = true;
        self.wakeUpThreads();
    }

    fn startThreads(self: *Self) !void {
        self.should_stop = false;
        try self.startReaderThread();
        try self.startFlusherThread();
    }

    fn waitForHandshake(self: *Self) !void {
        log.debug("Starting handshake", .{});
        self.in_handshake = true;
        self.handshake.reset();

        const timeout_ns = self.options.timeout_ms * std.time.ns_per_ms;
        var timer = std.time.Timer.start() catch unreachable;
        while (true) {
            if (self.last_received_error) |err_msg| {
                log.err("Server error: {s}", .{err_msg});
                return error.ConnectionFailed;
            }

            if (self.handshake.isComplete()) {
                log.info("Handshake completed successfully", .{});
                self.in_handshake = false;
                self.status = .connected;
                self.status_changed.broadcast();
                return;
            }

            const elapsed_ns = timer.read();
            if (elapsed_ns >= timeout_ns) {
                return error.Timeout;
            }
            try self.status_changed.timedWait(&self.mutex, timeout_ns - elapsed_ns);
        }
    }

    pub fn close(self: *Self) void {
        defer self.joinThreads();

        defer if (self.reconnect_thread) |thread| {
            log.debug("Waiting for reconnection thread to complete", .{});
            thread.join();
            self.reconnect_thread = null;
        };

        self.mutex.lock();
        defer self.mutex.unlock();

        if (self.status == .closed) {
            return;
        }

        log.info("Closing connection", .{});

        self.closeSocket();
        self.stopThreads();

        self.status = .closed;

        // Clear pending flushes (wake up any waiting flush() calls)
        self.clearPendingFlushes();

        // Get reconnection thread reference and wake it up
        self.abort_reconnect = true;
        self.reconnect_condition.signal();

<<<<<<< HEAD
        // Clear pending buffer
        self.pending_buffer.clear();
=======
        // Reset the buffers
        self.pending_buffer.reset();
        self.write_buffer.reset();

        // Invoke closed callback
        if (self.options.callbacks.closed_cb) |callback| {
            callback(self);
        }
>>>>>>> 5dd48d12
    }

    pub fn getStatus(self: *Self) ConnectionStatus {
        // Lock like C library status getter
        self.mutex.lock();
        defer self.mutex.unlock();
        return self.status;
    }

    /// Publishes data on a subject.
    pub fn publish(self: *Self, subject: []const u8, data: []const u8) !void {
        var msg = Message{
            .subject = subject,
            .data = data,
            .pool = null,
            .arena = undefined, // we don't need a fully constructed arena for this
        };
        return self.publishMsgInternal(&msg, null, false);
    }

    /// Publishes a message on a subject.
    pub fn publishMsg(self: *Self, msg: *Message) !void {
        return self.publishMsgInternal(msg, null, false);
    }

    /// Publishes data on a subject, with a reply subject.
    pub fn publishRequest(self: *Self, subject: []const u8, reply: []const u8, data: []const u8) !void {
        var msg = Message{
            .subject = subject,
            .reply = reply,
            .data = data,
            .pool = null,
            .arena = undefined, // we don't need a fully constructed arena for this
        };
        return self.publishMsgInternal(&msg, null, true);
    }

    /// Publishes a message on a subject, with a reply subject.
    pub fn publishRequestMsg(self: *Self, msg: *Message, reply: []const u8) !void {
        return self.publishMsgInternal(msg, reply, true);
    }

    fn publishMsgInternal(self: *Self, msg: *Message, reply_override: ?[]const u8, asap: bool) !void {
        if (msg.subject.len == 0) {
            return error.InvalidSubject;
        }

        self.mutex.lock();
        defer self.mutex.unlock();

        const allocator = self.scratch.allocator();
        defer self.resetScratch();

        // TODO pre-allocate headers_buffer
        var headers_buffer = ArrayList(u8).init(allocator);
        defer headers_buffer.deinit();

        try msg.encodeHeaders(headers_buffer.writer());
        const headers_len = headers_buffer.items.len;

        const total_payload = headers_len + msg.data.len;

        if (self.server_info.max_payload > 0 and total_payload > @as(usize, @intCast(self.server_info.max_payload))) {
            return PublishError.MaxPayload;
        }

        const reply_to_use = reply_override orelse msg.reply;

        var buffer = try std.ArrayListUnmanaged(u8).initCapacity(allocator, MAX_CONTROL_LINE_SIZE + total_payload);
        defer buffer.deinit(allocator);

        var buffer_writer = buffer.fixedWriter();

        if (headers_len > 0) {
            // HPUB <subject> [reply] <headers_len> <total_len>\r\n<headers><data>\r\n
            if (reply_to_use) |reply| {
                try buffer_writer.print("HPUB {s} {s} {d} {d}\r\n", .{ msg.subject, reply, headers_len, total_payload });
            } else {
                try buffer_writer.print("HPUB {s} {d} {d}\r\n", .{ msg.subject, headers_len, total_payload });
            }
            try buffer_writer.writeAll(headers_buffer.items);
            try buffer_writer.writeAll(msg.data);
            try buffer_writer.writeAll("\r\n");
        } else {
            // PUB <subject> [reply] <size>\r\n<data>\r\n
            if (reply_to_use) |reply| {
                try buffer_writer.print("PUB {s} {s} {d}\r\n", .{ msg.subject, reply, msg.data.len });
            } else {
                try buffer_writer.print("PUB {s} {d}\r\n", .{ msg.subject, msg.data.len });
            }
            try buffer_writer.writeAll(msg.data);
            try buffer_writer.writeAll("\r\n");
        }

        // Allow publishes when connected or reconnecting (buffered).
        // Reject when not usable for sending.
        if (self.status == .closed) {
            return ConnectionError.ConnectionClosed;
        }

        try self.bufferWrite(buffer.items, asap);

        if (reply_to_use) |reply| {
            log.debug("Published message to {s} with reply {s}", .{ msg.subject, reply });
        } else {
            log.debug("Published message to {s}", .{msg.subject});
        }
    }

    fn subscribeInternal(self: *Self, sub: *Subscription) !void {
        self.mutex.lock();
        defer self.mutex.unlock();

        if (self.status != .connected) {
            return ConnectionError.ConnectionClosed;
        }

        self.subs_mutex.lock();
        defer self.subs_mutex.unlock();

        try self.subscriptions.put(sub.sid, sub);
        sub.retain(); // Connection takes ownership reference

        errdefer {
            if (self.subscriptions.remove(sub.sid)) {
                sub.release();
            }
        }

        // Send SUB command via buffer
        var buffer = ArrayList(u8).init(self.allocator);
        defer buffer.deinit();
        if (sub.queue_group) |group| {
            try buffer.writer().print("SUB {s} {s} {d}\r\n", .{ sub.subject, group, sub.sid });
        } else {
            try buffer.writer().print("SUB {s} {d}\r\n", .{ sub.subject, sub.sid });
        }
        try self.bufferWrite(buffer.items, false);
    }

    pub fn subscribe(self: *Self, subject: []const u8, comptime handlerFn: anytype, args: anytype) !*Subscription {
        const handler = try subscription_mod.createMsgHandler(self.allocator, handlerFn, args);
        errdefer handler.cleanup(self.allocator);

        const sid = self.next_sid.fetchAdd(1, .monotonic);
        const sub = try Subscription.init(self.allocator, sid, subject, null, handler);
        errdefer sub.deinit();

        try self.ensureDispatcherPool();
        sub.dispatcher = self.dispatcher_pool.?.assignDispatcher();

        try self.subscribeInternal(sub);

        log.debug("Subscribed to {s} with sid {d} (async)", .{ sub.subject, sub.sid });
        return sub;
    }

    /// Subscribe to a subject, the code is responsible for handling the fetching
    pub fn subscribeSync(self: *Self, subject: []const u8) !*Subscription {
        const sid = self.next_sid.fetchAdd(1, .monotonic);
        const sub = try Subscription.init(self.allocator, sid, subject, null, null);
        errdefer sub.deinit();

        try self.subscribeInternal(sub);

        log.debug("Subscribed to {s} with sid {d} (sync)", .{ sub.subject, sub.sid });
        return sub;
    }

    pub fn queueSubscribe(self: *Self, subject: []const u8, queue_group: []const u8, comptime handlerFn: anytype, args: anytype) !*Subscription {
        if (queue_group.len == 0) return error.EmptyQueueGroupName;

        const handler = try subscription_mod.createMsgHandler(self.allocator, handlerFn, args);
        errdefer handler.cleanup(self.allocator);

        const sid = self.next_sid.fetchAdd(1, .monotonic);
        const sub = try Subscription.init(self.allocator, sid, subject, queue_group, handler);
        errdefer sub.deinit();

        try self.ensureDispatcherPool();
        sub.dispatcher = self.dispatcher_pool.?.assignDispatcher();

        try self.subscribeInternal(sub);

        log.debug("Subscribed to {s} with queue group '{s}' and sid {d} (async)", .{ sub.subject, queue_group, sub.sid });
        return sub;
    }

    /// Subscribe to a subject, the code is responsible for handling the fetching
    pub fn queueSubscribeSync(self: *Self, subject: []const u8, queue_group: []const u8) !*Subscription {
        if (queue_group.len == 0) return error.EmptyQueueGroupName;

        const sid = self.next_sid.fetchAdd(1, .monotonic);
        const sub = try Subscription.init(self.allocator, sid, subject, queue_group, null);
        errdefer sub.deinit();

        try self.subscribeInternal(sub);

        log.debug("Subscribed to {s} with queue group '{s}' and sid {d} (sync)", .{ sub.subject, queue_group, sub.sid });
        return sub;
    }

    pub fn unsubscribe(self: *Self, sub: *Subscription) !void {
        // Lock asaply like C library
        self.mutex.lock();
        defer self.mutex.unlock();

        if (self.status != .connected) {
            return ConnectionError.ConnectionClosed;
        }

        // Remove from subscriptions map
        self.subs_mutex.lock();
        defer self.subs_mutex.unlock();
        if (self.subscriptions.remove(sub.sid)) {
            sub.release(); // Release connection's ownership reference
        }

        // Send UNSUB command
        var buffer = ArrayList(u8).init(self.allocator);
        defer buffer.deinit();
        try buffer.writer().print("UNSUB {d}\r\n", .{sub.sid});
        try self.bufferWrite(buffer.items, false);

        log.debug("Unsubscribed from {s} with sid {d}", .{ sub.subject, sub.sid });
    }

    pub fn flush(self: *Self) !void {
        self.mutex.lock();
        defer self.mutex.unlock();

        switch (self.status) {
            .closed => return error.ConnectionClosed,
            .connecting => return error.ConnectionDisconnected,
            else => {},
        }

        // Buffer the PING first (can fail on allocation)
        try self.bufferWrite("PING\r\n", true); // ASAP=true for immediate flush

        // Only increment counter after successful buffering
        self.outgoing_pings += 1;
        const our_ping_id = self.outgoing_pings;

        log.debug("Sent PING with ping_id={}, waiting for PONG", .{our_ping_id});

        const timeout_ns = self.options.timeout_ms * std.time.ns_per_ms;
        var timer = try std.time.Timer.start();

        while (self.incoming_pongs < our_ping_id) {
            switch (self.status) {
                .closed => return error.ConnectionClosed,
                .connecting => return error.ConnectionDisconnected,
                else => {},
            }

            const elapsed_ns = timer.read();
            if (elapsed_ns >= timeout_ns) {
                log.warn("Flush timeout waiting for PONG", .{});
                return ConnectionError.Timeout;
            }

            const remaining_ns = timeout_ns - elapsed_ns;
            self.pong_condition.timedWait(&self.mutex, remaining_ns) catch {};
        }

        log.debug("Flush completed, received PONG for ping_id={}", .{our_ping_id});
    }

    pub fn request(self: *Self, subject: []const u8, data: []const u8, timeout_ms: u64) !*Message {
        var msg = Message{
            .subject = subject,
            .data = data,
            .pool = null,
            .arena = undefined,
        };
        return self.requestMsg(&msg, timeout_ms);
    }

    pub fn requestMsg(self: *Self, msg: *Message, timeout_ms: u64) !*Message {
        if (self.options.trace) {
            log.debug("Sending request message to {s} with timeout {d}ms", .{ msg.subject, timeout_ms });
        }

        // Ensure response system is initialized (without mutex held)
        try self.response_manager.ensureInitialized(self);

        // Create request handle
        const handle = try self.response_manager.createRequest();
        defer self.response_manager.cleanupRequest(handle);

        // Get reply subject for the request (like C library)
        const reply_subject = try self.response_manager.getReplySubject(self.allocator, handle);
        defer self.allocator.free(reply_subject);

        // Publish the request message
        try self.publishRequestMsg(msg, reply_subject);

        // Wait for response
        const reply_msg = try self.response_manager.waitForResponse(handle, timeout_ms * std.time.ns_per_ms);

        // Check for "no responders" like C library
        if (reply_msg.isNoResponders()) {
            reply_msg.deinit();
            return ConnectionError.NoResponders;
        }

        return reply_msg;
    }

    pub const RequestManyOptions = ResponseManager.WaitForMultiResponseOptions;

    pub fn requestMany(self: *Self, subject: []const u8, data: []const u8, timeout_ms: u64, options: RequestManyOptions) !MessageList {
        var msg = Message{
            .subject = subject,
            .data = data,
            .pool = null,
            .arena = undefined,
        };
        return self.requestManyMsg(&msg, timeout_ms, options);
    }

    pub fn requestManyMsg(self: *Self, msg: *Message, timeout_ms: u64, options: RequestManyOptions) !MessageList {
        if (self.options.trace) {
            log.debug("Sending request-many message to {s} with timeout {d}ms", .{ msg.subject, timeout_ms });
        }

        // Ensure response system is initialized (without mutex held)
        try self.response_manager.ensureInitialized(self);

        // Create multi-request handle
        const handle = try self.response_manager.createMultiRequest();
        defer self.response_manager.cleanupRequest(handle);

        // Get reply subject for the request
        const reply_subject = try self.response_manager.getReplySubject(self.allocator, handle);
        defer self.allocator.free(reply_subject);

        // Publish the request message
        try self.publishRequestMsg(msg, reply_subject);

        // Wait for multiple responses
        const messages = try self.response_manager.waitForMultiResponse(handle, timeout_ms * std.time.ns_per_ms, options);

        if (self.options.trace) {
            log.debug("Received {} responses for request-many to {s}", .{ messages.len, msg.subject });
        }

        return messages;
    }
    fn readerLoop(self: *Self) void {
        log.debug("Reader thread started", .{});

        self.mutex.lock();
        defer self.mutex.unlock();

        var buffer: [4096]u8 = undefined;

        while (!self.should_stop) {
            const socket = self.socket orelse {
                // If we don't have a socket, wait
                log.info("[reader] Waiting for socket", .{});
                self.reader_waiting_for_socket = true;
                self.reader_waiting_for_socket_cond.broadcast();
                self.reader_condition.wait(&self.mutex);
                continue;
            };
            self.reader_waiting_for_socket = false;

            // Unlock before I/O
            self.mutex.unlock();
            defer self.mutex.lock(); // Re-lock at end of iteration

            // Simple blocking read - shutdown() will wake us up
            const bytes_read = socket.read(&buffer) catch |err| {
                log.err("Read error: {}", .{err});
                self.processConnectionError(err);
                continue;
            };

            if (bytes_read == 0) {
                log.debug("Empty read", .{});
                self.processConnectionError(error.EndOfStream);
                continue;
            }

            log.debug("Read {} bytes: {s}", .{ bytes_read, buffer[0..bytes_read] });

            // Parse the received data
            self.parser.parse(self, buffer[0..bytes_read]) catch |err| {
                log.err("Parser error: {}", .{err});
                self.processConnectionError(err);
                continue;
            };
        }

        log.debug("Reader thread exited", .{});
    }

    fn getSocket(self: *Self) ?*std.os.socket.Socket {
        self.mutex.lock();
        defer self.mutex.unlock();

        return self.socket;
    }

    fn flusherLoop(self: *Self) void {
        log.debug("Flusher thread started", .{});

        self.mutex.lock();
        defer self.mutex.unlock();

        while (!self.should_stop) {
            const socket = self.socket orelse {
                // If we don't have a socket, wait
                log.info("[flusher] Waiting for socket", .{});
                self.flusher_waiting_for_socket = true;
                self.flusher_waiting_for_socket_cond.broadcast();
                self.flusher_condition.wait(&self.mutex);
                continue;
            };
            self.flusher_waiting_for_socket = false;

            if (!self.flusher_signaled) {
                // If we don't have any data to write, wait
                log.info("[flusher] Waiting for data", .{});
                self.flusher_condition.wait(&self.mutex);
                continue;
            }

            if (!self.flusher_asap and !self.options.send_asap) {
                // Give a chance to accumulate more requests
                log.info("[flusher] 1ms delay", .{});
                self.flusher_condition.timedWait(&self.mutex, 1 * std.time.ns_per_ms) catch {};
            }

            self.flusher_signaled = false;
            self.flusher_asap = false;

            log.info("[flusher] waiting for mutex", .{});

            // Unlock before I/O
            self.mutex.unlock();
            defer self.mutex.lock(); // Re-lock at end of iteration

            var iovecs: [16]std.posix.iovec_const = undefined;
            const iovec_count = self.write_buffer.gatherReadVectors(&iovecs);
            if (iovec_count == 0) {
                // If we don't have any data to write, try again
                continue;
            }

            log.info("[flusher] writing", .{});

            // Write all buffered data using vectored I/O
            socket.writevAll(iovecs[0..iovec_count]) catch |err| {
                log.err("Flush error: {}", .{err});
                self.processConnectionError(err);
                continue;
            };

            var total_size: usize = 0;
            for (iovecs[0..iovec_count]) |iov| {
                log.debug("Writing {} bytes: {s}", .{ iov.len, iov.base[0..iov.len] });
                total_size += iov.len;
            }
            self.write_buffer.consumeBytesMultiple(total_size);

            log.info("[flusher] wrote {} bytes", .{total_size});
        }

        log.debug("Flusher thread exited", .{});
    }

    fn bufferWrite(self: *Self, data: []const u8, asap: bool) !void {
        // Assume mutex is already held by caller

        // If we're reconnecting, buffer the message for later
        if (!asap and self.status == .connecting and self.options.reconnect.allow_reconnect) {
            return self.pending_buffer.append(data);
        }

        // Buffer and signal flusher (mutex already held)
        try self.write_buffer.append(data);

        // Wake up the flusher thread, in the ASAP mode we signal() multiple times
        // to wake it up from the 1ms delay, if needed
        if (!self.flusher_signaled or asap) {
            self.flusher_signaled = true;
            self.flusher_asap = asap;
            log.debug("flusher signaled", .{});
            self.flusher_condition.signal();
        }
    }

    // Parser callback methods
    pub fn processMsg(self: *Self, message: *Message) !void {

        // Retain subscription while holding lock, then release lock
        self.subs_mutex.lock();
        const sub = self.subscriptions.get(message.sid);
        if (sub) |s| {
            s.retain(); // Keep subscription alive
        }
        self.subs_mutex.unlock();

        if (sub) |s| {
            defer s.release(); // Release when done

            // Log before consuming message (to avoid use-after-free)
            log.debug("Delivering message to subscription {d}: {s}", .{ message.sid, message.data });

            if (s.handler) |_| {
                // Async subscription - dispatch to assigned dispatcher
                if (s.dispatcher) |dispatcher| {
                    dispatcher.enqueue(s, message) catch |err| {
                        log.err("Failed to dispatch message for sid {d}: {}", .{ message.sid, err });
                        message.deinit();
                        return;
                    };
                } else {
                    log.err("Async subscription {} has no assigned dispatcher", .{message.sid});
                    message.deinit();
                    return;
                }
            } else {
                // Sync subscription - queue message
                s.messages.push(message) catch |err| {
                    switch (err) {
                        error.QueueClosed => {
                            // Queue is closed; drop gracefully.
                            log.debug("Queue closed for sid {d}; dropping message", .{message.sid});
                            message.deinit();
                            return;
                        },
                        else => {
                            // Allocation or unexpected push failure; log and tear down the connection.
                            log.err("Failed to enqueue message for sid {d}: {}", .{ message.sid, err });
                            message.deinit();
                            return err;
                        },
                    }
                };
            }
        } else {
            // No subscription found, discard message
            log.debug("No subscription found for sid {d}; dropping message", .{message.sid});
            message.deinit();
        }
    }

    // Process INFO commands
    // Called from the parser in the reader thread
    pub fn processInfo(self: *Self, info_json: []const u8) !void {
        log.debug("Received INFO: {s}", .{info_json});

        self.mutex.lock();
        defer self.mutex.unlock();

        // Reset arena to clear any previous server info strings
        _ = self.server_info_arena.reset(.retain_capacity);
        const arena = self.server_info_arena.allocator();

        // Parse JSON directly into ServerInfo struct using leaky parser
        self.server_info = std.json.parseFromSliceLeaky(ServerInfo, arena, info_json, .{ .ignore_unknown_fields = true }) catch |err| {
            log.err("Failed to parse INFO JSON: {}", .{err});
            return;
        };

        // Parse version string into components (like C implementation's _unpackSrvVersion)
        self.server_info.parsed_version = ServerVersion.parse(self.server_info.version);

        log.debug("Parsed server info: name={?s}, version={}.{}.{}, max_payload={}, headers={}", .{
            self.server_info.server_name,
            self.server_info.parsed_version.major,
            self.server_info.parsed_version.minor,
            self.server_info.parsed_version.update,
            self.server_info.max_payload,
            self.server_info.headers,
        });

        // Add discovered servers to pool if any connect_urls were provided
        if (self.server_info.connect_urls) |urls| {
            for (urls) |url| {
                // Add as implicit server (discovered, not explicitly configured)
                const was_added = self.server_pool.addServer(url, true) catch |err| {
                    log.warn("Failed to add discovered server {s}: {}", .{ url, err });
                    continue;
                };
                if (was_added) {
                    log.info("Discovered new server: {s}", .{url});
                }
            }
        }

        if (self.in_handshake and self.handshake.pending_info) {
            self.handshake.pending_info = false;
            self.status_changed.broadcast();
            try self.sendConnect();
        }
    }

    pub fn processOK(self: *Self) !void {
        _ = self;
        log.debug("Received +OK", .{});
    }

    pub fn processErr(self: *Self, original_msg: []const u8) !void {
        const trimmed_msg = std.mem.trim(u8, original_msg, "'");

        const msg = try self.allocator.alloc(u8, trimmed_msg.len);
        errdefer self.allocator.free(msg);

        _ = std.ascii.lowerString(msg, trimmed_msg);

        log.err("Received -ERR: {s}", .{msg});

        self.mutex.lock();
        defer self.mutex.unlock();

        self.last_received_error = msg;
        self.status_changed.broadcast();
    }

    pub fn processPong(self: *Self) !void {
        self.mutex.lock();
        defer self.mutex.unlock();

        self.incoming_pongs += 1;
        self.pong_condition.broadcast();

        if (self.in_handshake and self.handshake.pending_pong) {
            self.handshake.pending_pong = false;
            self.status_changed.broadcast();
        }

        log.debug("Received PONG for ping_id={}", .{self.incoming_pongs});
    }

    pub fn processPing(self: *Self) !void {
        self.mutex.lock();
        defer self.mutex.unlock();

        try self.bufferWrite("PONG\r\n", true);
    }

    fn waitForStatus(self: *Self, status: ConnectionStatus, timeout_ms: u64) !void {
        self.mutex.lock();
        defer self.mutex.unlock();

        const timeout_ns = timeout_ms * std.time.ns_per_ms;
        var timer = try std.time.Timer.start();
        while (self.status != status) {
            const elapsed_ns = timer.read();
            if (elapsed_ns >= timeout_ns) {
                return error.Timeout;
            }
            try self.status_changed.timedWait(&self.mutex, timeout_ns - elapsed_ns);
        }
    }

    fn updateStatus(self: *Self, status: ConnectionStatus) void {
        log.debug("Status changed to {}", .{status});
        self.status = status;
        self.status_changed.broadcast();
    }

    fn sendConnect(self: *Self) !void {
        std.debug.assert(self.in_handshake);
        std.debug.assert(self.handshake.pending_connect);
        std.debug.assert(self.handshake.pending_ping);

        const connect_obj = .{
            .verbose = self.options.verbose,
            .pedantic = false,
            .headers = true,
            .no_responders = self.options.no_responders and self.server_info.headers,
            .name = self.options.name orelse build_options.name,
            .lang = build_options.lang,
            .version = build_options.version,
            .protocol = 1,
        };

        var buffer = ArrayList(u8).init(self.allocator);
        defer buffer.deinit();

        var writer = buffer.writer();
        try writer.writeAll("CONNECT ");
        try std.json.stringify(connect_obj, .{}, writer);
        try writer.writeAll("\r\n");

        self.outgoing_pings += 1;
        try writer.writeAll("PING\r\n");

        log.debug("Sending CONNECT", .{});
        log.debug("Sending PING #{}", .{self.outgoing_pings});
        try self.bufferWrite(buffer.items, true);

        self.handshake.pending_connect = false;
        self.handshake.pending_ping = false;
        self.status_changed.broadcast();
    }

    // Reconnection Logic

    fn clearPendingFlushes(self: *Self) void {
        // Reset counters on reconnection/close
        self.outgoing_pings = 0;
        self.incoming_pongs = 0;
        self.pong_condition.broadcast();
    }

    // This will be called from the reader/flusher threads while the mutex is
    // unlocked, in the I/O code path. We will just shutdown and close the socket,
    // to unblock reads/writes. The rest needs to be done in a separate thread.
    fn processConnectionError(self: *Self, err: anyerror) void {
        self.mutex.lock();
        defer self.mutex.unlock();

        if (self.in_reconnect > 0) return; // Already reconnecting

        // Mark current server as having an error (already under connection mutex)
        if (self.current_server) |server| {
            server.last_error = err;
            server.reconnects += 1;
        }

        log.info("Connection error ({}), starting reconnection", .{err});

        self.status = .connecting;
        self.in_reconnect += 1;
        self.abort_reconnect = false;
        self.status_changed.broadcast();

        // Shutdown socket to interrupt any ongoing reads/writes
        self.closeSocket();
        self.wakeUpThreads();

        // Clear pending flushes (wake up any waiting flush calls)
        self.clearPendingFlushes();

        // Start reconnection thread (protected by mutex like C library)
        const thread = std.Thread.spawn(.{}, doReconnect, .{self}) catch |spawn_err| {
            log.err("Failed to start reconnection thread: {}", .{spawn_err});
            self.status = .closed;
            return;
        };

        // Successfully created thread - update state (under mutex like C library)
        self.reconnect_thread = thread;
    }

    fn doReconnect(self: *Self) void {
        log.info("Reconnection thread started", .{});
        defer log.info("Reconnection thread finished", .{});

        var successful = false;

        defer {
            if (!successful) {
                self.joinThreads();
            }
        }

        self.mutex.lock();
        defer self.mutex.unlock();

        std.debug.assert(self.status == .connecting);

        defer {
            if (successful) {
                self.updateStatus(.connected);
            } else {
                self.updateStatus(.closed);
                self.closeSocket();
                self.stopThreads();
            }
        }

        var attempts: u32 = 0;

        while (true) {
            const delay_ms = self.calculateReconnectDelay(attempts);
            self.reconnect_condition.timedWait(&self.mutex, delay_ms * std.time.ns_per_ms) catch {};

            if (self.abort_reconnect) {
                log.debug("Reconnection aborted", .{});
                return;
            }

            std.debug.assert(self.socket == null);
            self.wakeUpThreads();

            log.info("Waiting for flusher thread to pause", .{});
            while (!self.flusher_waiting_for_socket) {
                self.flusher_waiting_for_socket_cond.wait(&self.mutex);
            }

            log.info("Waiting for reader thread to pause", .{});
            while (!self.reader_waiting_for_socket) {
                self.reader_waiting_for_socket_cond.wait(&self.mutex);
            }

            log.info("Clearing connection state", .{});
            self.parser.reset();
            self.write_buffer.reset();

            attempts += 1;

            self.openSocket() catch |err| {
                switch (err) {
                    error.NoServersAvailable => {
                        log.err("Ran out of servers to try", .{});
                        break;
                    },
                    else => {
                        log.err("Failed to connect: {}", .{err});
                        continue;
                    },
                }
            };

            self.wakeUpThreads();

            self.waitForHandshake() catch |err| {
                log.err("Failed to handshake: {}", .{err});
                continue;
            };

            successful = true;
            return;
        }
    }

    fn doReconnectOld(self: *Self) void {
        log.info("Reconnection loop started", .{});

        // Follow C library: pattern: main loop under mutex with selective releases
        self.mutex.lock();

        var total_attempts: u32 = 0;
        var server_cycle_count: u32 = 0;

        // Main reconnection loop (like C library: continue while status OK and servers available)
        while (self.status != .closed and !self.abort_reconnect and self.server_pool.getSize() > 0) {

            // Check if we've exhausted our reconnection attempts (under mutex)
            if (self.options.reconnect.max_reconnect >= 0 and
                total_attempts >= self.options.reconnect.max_reconnect)
            {
                log.err("Max reconnection attempts ({}) reached", .{self.options.reconnect.max_reconnect});
                break;
            }

            // Sleep after trying all servers once (under mutex like C library)
            if (server_cycle_count >= self.server_pool.getSize() and total_attempts > 0) {
                server_cycle_count = 0;

                // Check if connection closed before sleep (like C library)
                if (self.status == .closed) break;

                const delay_ms = self.calculateReconnectDelay(total_attempts);
                log.debug("Waiting {}ms before next reconnection attempt", .{delay_ms});

                // Exception: Custom delay callback outside mutex (like C library)
                if (self.options.reconnect.custom_reconnect_delay_cb) |callback| {
                    self.mutex.unlock(); // Release for callback
                    const custom_delay = callback(total_attempts);
                    self.mutex.lock(); // Re-acquire after callback

                    const timeout_ns = custom_delay * std.time.ns_per_ms;
                    self.reconnect_condition.timedWait(&self.mutex, timeout_ns) catch {};
                } else {
                    // Regular sleep with interruptible wait (under mutex)
                    const timeout_ns = delay_ms * std.time.ns_per_ms;
                    self.reconnect_condition.timedWait(&self.mutex, timeout_ns) catch {};
                }
            }

            // Check if connection closed after potential sleep (like C library)
            if (self.status == .closed) break;

            // Get next server using C library algorithm (under mutex)
            const server = self.server_pool.getNextServer(self.options.reconnect.max_reconnect, self.current_server) catch |err| {
                log.err("Server pool error: {}", .{err});
                break;
            } orelse {
                log.err("No servers available for reconnection", .{});
                break;
            };

            // Update current server and track attempt (under mutex)
            self.current_server = server;
            server.reconnects += 1;
            total_attempts += 1;
            server_cycle_count += 1;

            self.status = .connecting;

            // Exception: Release mutex for actual TCP connection (like C library)
            self.mutex.unlock();

            // Establish TCP connection (outside mutex)
            log.debug("Connecting to server: {s}:{d} (reconnect attempt {})", .{ server.parsed_url.host, server.parsed_url.port, total_attempts });
            const socket = Socket.connect(self.allocator, server.parsed_url.host, server.parsed_url.port) catch |err| {
                self.mutex.lock(); // Re-acquire for error handling
                server.last_error = err;
                log.debug("Reconnection attempt {} failed: {}", .{ total_attempts, err });
                continue; // Continue loop (mutex still held)
            };

            self.socket = socket;
            self.should_stop = false;

            // Handle initial handshake (outside mutex)
            const handshake_result = self.processInitialHandshake();

            self.mutex.lock(); // Re-acquire mutex

            if (handshake_result) |_| {
                // Success! Update connection state (under mutex)
                server.did_connect = true;
                server.reconnects = 0;
                self.status = .connected;
                self.abort_reconnect = false;

                // Clean up thread state
                self.in_reconnect -= 1;
                const thread = self.reconnect_thread;
                self.reconnect_thread = null;

                self.mutex.unlock(); // Release before operations that don't need mutex

                // Restart reader thread for the new connection
                self.reader_thread = std.Thread.spawn(.{}, readerLoop, .{self}) catch |err| {
                    log.err("Failed to restart reader thread: {}", .{err});
                    self.processConnectionError(err);
                    continue; // Try next server
                };

                // Restart flusher thread for the new connection
                self.mutex.lock();
                self.should_stop = false;
                self.flusher_signaled = false;
                self.mutex.unlock();

                self.flusher_thread = std.Thread.spawn(.{}, flusherLoop, .{self}) catch |err| {
                    log.err("Failed to restart flusher thread: {}", .{err});
                    self.processConnectionError(err);
                    continue; // Try next server
                };

                // Re-establish subscriptions (outside mutex like C library)
                self.resendSubscriptions() catch |err| {
                    log.err("Failed to re-establish subscriptions: {}", .{err});
                    // Continue anyway, connection is established
                };

                // Flush pending messages (outside mutex like C library)
                self.pending_buffer.moveToBuffer(&self.write_buffer) catch |err| {
                    log.warn("Failed to flush pending messages: {}", .{err});
                    // Continue anyway, connection is established
                };

                // Exception: Invoke callback outside mutex (like C library)
                if (self.options.callbacks.reconnected_cb) |callback| {
                    callback(self);
                }

                log.info("Reconnection successful after {} attempts", .{total_attempts});

                // Detach thread for cleanup (like C library)
                if (thread) |t| {
                    t.detach();
                }
                return;
            } else |err| {
                // Handshake failed, clean up and continue
                self.socket = null;
                socket.close();
                server.last_error = err;
                self.status = .connecting;
                log.debug("Handshake failed for reconnection attempt {}: {}", .{ total_attempts, err });

                // Check if connection closed or should abort after error (like C library)
                if (self.status == .closed or self.abort_reconnect) {
                    break;
                }
                // Continue loop (mutex still held)
            }
        }

        // Failed to reconnect - cleanup (under mutex like C library)
        log.err("Reconnection failed after {} attempts", .{total_attempts});

        self.in_reconnect -= 1; // Always decrement
        self.reconnect_thread = null;
        self.status = .closed;
        self.abort_reconnect = true; // Mark as aborted

        self.mutex.unlock(); // Final release

        // Exception: Invoke callback outside mutex (like C library)
        if (self.options.callbacks.closed_cb) |callback| {
            callback(self);
        }
    }

    fn calculateReconnectDelay(self: *Self, attempts: u32) u64 {
        if (self.options.reconnect.custom_reconnect_delay_cb) |callback| {
            return callback(attempts);
        }

        if (attempts == 0) {
            return 0;
        }

        var base_wait = self.options.reconnect.reconnect_wait_ms;
        const jitter = self.options.reconnect.reconnect_jitter_ms;

        if (jitter > 0) {
            var rng = std.Random.DefaultPrng.init(@intCast(std.time.milliTimestamp()));
            const random_jitter = rng.random().uintLessThan(u64, jitter);
            base_wait += random_jitter;
        }

        return base_wait;
    }

    fn resendSubscriptions(self: *Self) !void {
        log.debug("Re-establishing subscriptions", .{});

        self.subs_mutex.lock();
        defer self.subs_mutex.unlock();

        var buffer = ArrayList(u8).init(self.allocator);
        defer buffer.deinit();

        var iter = self.subscriptions.iterator();
        while (iter.next()) |entry| {
            const sub = entry.value_ptr.*;

            // Send SUB command
            if (sub.queue_group) |queue_group| {
                try buffer.writer().print("SUB {s} {s} {d}\r\n", .{ sub.subject, queue_group, sub.sid });
            } else {
                try buffer.writer().print("SUB {s} {d}\r\n", .{ sub.subject, sub.sid });
            }

            // Send directly (bypass buffering since we're reconnecting)
            const socket = self.socket orelse return ConnectionError.ConnectionClosed;
            try socket.writeAll(buffer.items);

            log.debug("Re-subscribed to {s} with sid {d}", .{ sub.subject, sub.sid });
            buffer.clearRetainingCapacity();
        }
    }

    // JetStream support
    pub fn jetstream(self: *Self, options: JetStreamOptions) JetStream {
        return JetStream.init(self.allocator, self, options);
    }
};<|MERGE_RESOLUTION|>--- conflicted
+++ resolved
@@ -510,19 +510,9 @@
         self.abort_reconnect = true;
         self.reconnect_condition.signal();
 
-<<<<<<< HEAD
-        // Clear pending buffer
-        self.pending_buffer.clear();
-=======
         // Reset the buffers
         self.pending_buffer.reset();
         self.write_buffer.reset();
-
-        // Invoke closed callback
-        if (self.options.callbacks.closed_cb) |callback| {
-            callback(self);
-        }
->>>>>>> 5dd48d12
     }
 
     pub fn getStatus(self: *Self) ConnectionStatus {
