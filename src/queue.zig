--- conflicted
+++ resolved
@@ -273,28 +273,12 @@
             self.mutex.lock();
             defer self.mutex.unlock();
 
-<<<<<<< HEAD
-            const timeout_ns = timeout_ms * std.time.ns_per_ms;
-
-            while (self.items_available == 0) {
-                // Check if queue is closed first
-                if (self.is_closed) {
-                    return PopError.QueueClosed;
-                }
-                
-                self.data_cond.timedWait(&self.mutex, timeout_ns) catch {
-                    // Check again after timeout in case queue was closed
-                    if (self.is_closed) {
-                        return PopError.QueueClosed;
-                    }
-=======
             // Fast path for non-blocking (timeout_ms == 0)
             if (timeout_ms == 0) {
                 if (self.is_closed and self.items_available == 0) {
                     return PopError.QueueClosed;
                 }
                 if (self.items_available == 0) {
->>>>>>> 36d97d72
                     return PopError.QueueEmpty;
                 }
             } else {
